--- conflicted
+++ resolved
@@ -12,24 +12,19 @@
 
 - [#1133](https://github.com/influxdata/kapacitor/issues/1133): Fix case-sensitivity for Telegram `parseMode` value. 
 - [#1147](https://github.com/influxdata/kapacitor/issues/1147): Fix pprof debug endpoint
-<<<<<<< HEAD
 - [#1161](https://github.com/influxdata/kapacitor/pull/1161): Fixed install/remove of kapacitor on non-systemd Debian/Ubuntu systems
-=======
 - [#1164](https://github.com/influxdata/kapacitor/pull/1164): Fix hang in config API to update a config section.
     Now if the service update process takes too long the request will timeout and return an error.
     Previously the request would block forever.
 - [#1165](https://github.com/influxdata/kapacitor/issues/1165): Make the alerta auth token prefix configurable and default it to Bearer.
 - [#1184](https://github.com/influxdata/kapacitor/pull/1184): Fix logrotate file to correctly rotate error log.
 - [#1200](https://github.com/influxdata/kapacitor/pull/1200): Fix bug with alert duration being incorrect after restoring alert state.
-
 - [#1199](https://github.com/influxdata/kapacitor/pull/1199): BREAKING: Fix inconsistency with JSON data from alerts.
     The alert handlers Alerta, Log, OpsGenie, PagerDuty, Post and VictorOps allow extra opaque data to be attached to alert notifications.
     That opaque data was inconsistent and this change fixes that.
     Depending on how that data was consumed this could result in a breaking change, since the original behavior was inconsistent
     we decided it would be best to fix the issue now and make it consistent for all future builds.
     Specifically in the JSON result data the old key `Series` is always `series`, and the old key `Err` is now always `error` instead of for only some of the outputs.
-
->>>>>>> e4bf8af9
 
 ## v1.2.0 [2017-01-23]
 
