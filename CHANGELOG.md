--- conflicted
+++ resolved
@@ -8,15 +8,12 @@
 
 ### Bugfixes
 
-<<<<<<< HEAD
 ## v1.3.2 [2017-08-08]
 
 ### Bugfixes
 - [#1512](https://github.com/influxdata/kapacitor/pull/1512): Use details field from alert node in PagerDuty.
-=======
 - [#1400](https://github.com/influxdata/kapacitor/issues/1400): Allow for `.yml` file extensions in `define-topic-handler`
 - [#1402](https://github.com/influxdata/kapacitor/pull/1402): Fix http server error logging.
->>>>>>> 65431d45
 
 ## v1.3.1 [2017-06-02]
 
