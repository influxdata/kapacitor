--- conflicted
+++ resolved
@@ -1,13 +1,9 @@
 # Changelog
 
-<<<<<<< HEAD
-## unreleased
-### Features
-- [#2055](https://github.com/influxdata/kapacitor/pull/2055): Add support for correlate in the Alerta AlertNode
-=======
 ## Unreleased
 
 ### Features
+- [#2055](https://github.com/influxdata/kapacitor/pull/2055): Add support for correlate in the Alerta AlertNode, thanks @nermolaev!
 - [#2409](https://github.com/influxdata/kapacitor/pull/2409): Optionally use kapacitor alert details as opsgenie description text,  thanks @JamesClonk!
 
 ## v1.5.7 [2020-10-27]
@@ -89,7 +85,6 @@
 ### Bugfixes
 
 - [#2048](https://github.com/influxdata/kapacitor/pull/2048): Fix join not catching up fast enough after a pause in the data stream.
->>>>>>> 0ea27765
 
 ## v1.5.1 [2018-08-06]
 
