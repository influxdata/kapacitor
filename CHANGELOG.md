--- conflicted
+++ resolved
@@ -1,6 +1,5 @@
 # Changelog
 
-<<<<<<< HEAD
 ## v1.5.0 [unreleased]
 
 ### Features
@@ -22,13 +21,11 @@
 - [#1827](https://github.com/influxdata/kapacitor/pull/1827): Fix deadlock in load service when task has an error.
 
 - [#1795](https://github.com/influxdata/kapacitor/pull/1795): Support PagerDuty API v2
-=======
 ## v1.4.1 [2018-04-13]
 
 ### Bugfixes
 
 - [#1834](https://github.com/influxdata/kapacitor/issues/1834): Fix bug where task type was invalid when using var for stream/batch
->>>>>>> b05bb0f6
 
 ## v1.4.0 [2017-12-08]
 
