package httppost

import (
	"bytes"
	"crypto/tls"
	"encoding/json"
	"fmt"
	"io"
	"io/ioutil"
	"net/http"
	"strconv"
	"strings"
	"sync"
	"text/template"

	"time"

	"context"

	"github.com/influxdata/kapacitor/alert"
	khttp "github.com/influxdata/kapacitor/http"
	"github.com/influxdata/kapacitor/keyvalue"
	"github.com/pkg/errors"
)

type Diagnostic interface {
	WithContext(ctx ...keyvalue.T) Diagnostic
	Error(msg string, err error, ctx ...keyvalue.T)
}

// Only one of name and url should be non-empty
type Endpoint struct {
	mu            sync.RWMutex
<<<<<<< HEAD
	Url           string
=======
	urlTemplate   *template.Template
>>>>>>> 1574f6a7
	headers       map[string]string
	Auth          BasicAuth
	alertTemplate *template.Template
	rowTemplate   *template.Template
	closed        bool
}

func NewEndpoint(urlt *template.Template, headers map[string]string, auth BasicAuth, at, rt *template.Template) *Endpoint {
	return &Endpoint{
<<<<<<< HEAD
		Url:           url,
=======
		urlTemplate:   urlt,
>>>>>>> 1574f6a7
		headers:       headers,
		Auth:          auth,
		alertTemplate: at,
		rowTemplate:   rt,
	}
}
func (e *Endpoint) Close() {
	e.mu.Lock()
	defer e.mu.Unlock()
	e.closed = true
	return
}

func (e *Endpoint) Update(c Config) error {
	e.mu.Lock()
	defer e.mu.Unlock()
<<<<<<< HEAD
	e.Url = c.URL
=======
	ut, err := c.getURLTemplate()
	if err != nil {
		return err
	}
	e.urlTemplate = ut
>>>>>>> 1574f6a7
	e.headers = c.Headers
	e.Auth = c.BasicAuth
	at, err := c.getAlertTemplate()
	if err != nil {
		return err
	}
	e.alertTemplate = at
	rt, err := c.getRowTemplate()
	if err != nil {
		return err
	}
	e.rowTemplate = rt
	return nil
}

func (e *Endpoint) AlertTemplate() *template.Template {
	e.mu.RLock()
	defer e.mu.RUnlock()
	return e.alertTemplate
}

func (e *Endpoint) RowTemplate() *template.Template {
	e.mu.RLock()
	defer e.mu.RUnlock()
	return e.rowTemplate
}

func (e *Endpoint) URL() *template.Template {
	e.mu.RLock()
	defer e.mu.RUnlock()
	return e.urlTemplate
}

func (e *Endpoint) NewHTTPRequest(body io.Reader, tmplCtx interface{}) (req *http.Request, err error) {
	e.mu.RLock()
	defer e.mu.RUnlock()
	if e.closed {
		return nil, errors.New("endpoint was closed")
	}
	eURL := &strings.Builder{}
	if err = e.URL().Execute(eURL, tmplCtx); err != nil {
		return nil, errors.Wrap(err, "failed to execute url template")
	}

<<<<<<< HEAD
	req, err = http.NewRequest("POST", e.Url, body)
=======
	req, err = http.NewRequest("POST", eURL.String(), body)
>>>>>>> 1574f6a7
	if err != nil {
		return nil, fmt.Errorf("failed to create POST request: %v", err)
	}

	if e.Auth.valid() {
		req.SetBasicAuth(e.Auth.Username, e.Auth.Password)
	}

	for k, v := range e.headers {
		req.Header.Add(k, v)
	}

	return req, nil
}

type Service struct {
	mu        sync.RWMutex
	endpoints map[string]*Endpoint
	diag      Diagnostic
}

func NewService(c Configs, d Diagnostic) (*Service, error) {
	endpoints, err := c.index()
	if err != nil {
		return nil, err
	}
	return &Service{
		diag:      d,
		endpoints: endpoints,
	}, nil
}

func (s *Service) Endpoint(name string) (*Endpoint, bool) {
	s.mu.RLock()
	defer s.mu.RUnlock()

	e, ok := s.endpoints[name]
	return e, ok
}

func (s *Service) Update(newConfigs []interface{}) error {
	s.mu.Lock()
	defer s.mu.Unlock()

	endpointSet := map[string]bool{}

	for _, nc := range newConfigs {
		if c, ok := nc.(Config); ok {
			if err := c.Validate(); err != nil {
				return err
			}
			e, ok := s.endpoints[c.Endpoint]
			if !ok {
				at, err := c.getAlertTemplate()
				if err != nil {
					return errors.Wrapf(err, "failed to get alert template for endpoint %q", c.Endpoint)
				}
				rt, err := c.getRowTemplate()
				if err != nil {
					return errors.Wrapf(err, "failed to get row template for endpoint %q", c.Endpoint)
				}
				ut, err := c.getURLTemplate()
				if err != nil {
					return errors.Wrapf(err, "failed to get row template for endpoint %q", c.Endpoint)
				}

				s.endpoints[c.Endpoint] = NewEndpoint(ut, c.Headers, c.BasicAuth, at, rt)
				continue
			}
			if err := e.Update(c); err != nil {
				return errors.Wrapf(err, "failed to update endpoint %q", c.Endpoint)
			}

			endpointSet[c.Endpoint] = true
		} else {
			return fmt.Errorf("unexpected config object type, got %T exp %T", nc, c)
		}
	}

	// Find any deleted endpoints
	for name, endpoint := range s.endpoints {
		if !endpointSet[name] {
			endpoint.Close()
			delete(s.endpoints, name)
		}
	}

	return nil
}

func (s *Service) Open() error {
	return nil
}

func (s *Service) Close() error {
	return nil
}

type testOptions struct {
	Endpoint string            `json:"endpoint"`
	URL      string            `json:"url"`
	Headers  map[string]string `json:"headers"`
	Timeout  time.Duration     `json:"timeout"`
}

func (s *Service) TestOptions() interface{} {
	return &testOptions{
		Endpoint: "example",
		URL:      "http://localhost:3000/",
		Headers:  map[string]string{"Auth": "secret"},
	}
}

func (s *Service) Test(options interface{}) error {
	var err error
	o, ok := options.(*testOptions)
	if !ok {
		return fmt.Errorf("unexpected options type %t", options)
	}

	event := alert.Event{}
	body := bytes.NewBuffer(nil)
	ad := event.AlertData()

	err = json.NewEncoder(body).Encode(ad)
	if err != nil {
		return fmt.Errorf("failed to marshal alert data json: %v", err)
	}
	ut, err := Config{URLTemplate: o.URL}.getURLTemplate()
	if err != nil {
		return err
	}
	// Create the HTTP request
	var req *http.Request
	e := &Endpoint{
<<<<<<< HEAD
		Url:     o.URL,
		headers: o.Headers,
=======
		urlTemplate: ut,
		headers:     o.Headers,
>>>>>>> 1574f6a7
	}
	req, err = e.NewHTTPRequest(body, ad)

	// Execute the request
	req.Header.Set("Content-Type", "application/json")
	resp, err := http.DefaultClient.Do(req)
	if err != nil {
		return fmt.Errorf("failed to POST alert data: %v", err)
	}
	resp.Body.Close()
	return nil
}

type HandlerConfig struct {
	URL                 string            `mapstructure:"url"`
	Endpoint            string            `mapstructure:"endpoint"`
	Headers             map[string]string `mapstructure:"headers"`
	CaptureResponse     bool              `mapstructure:"capture-response"`
	Timeout             time.Duration     `mapstructure:"timeout"`
	SkipSSLVerification bool              `mapstructure:"skip-ssl-verification"`
}

type handler struct {
	s *Service

	endpoint *Endpoint
	headers  map[string]string

	captureResponse bool

	diag Diagnostic

	timeout time.Duration

	skipSSLVerification bool

	hc *http.Client
}

func (s *Service) Handler(c HandlerConfig, ctx ...keyvalue.T) (alert.Handler, error) {

	e, ok := s.Endpoint(c.Endpoint)
	if !ok {
		if c.URL == "" {
			return nil, errors.New("An appropriately formatted url must be specified if an endpoint is not specified")
		}
		tmpl, err := GetTemplate(c.URL, "")
		if err != nil {
			return nil, err
		}
		e = NewEndpoint(tmpl, nil, BasicAuth{}, nil, nil)
	}
	return &handler{
		s:                   s,
		endpoint:            e,
		diag:                s.diag.WithContext(ctx...),
		headers:             c.Headers,
		captureResponse:     c.CaptureResponse,
		timeout:             c.Timeout,
		skipSSLVerification: c.SkipSSLVerification,
	}, nil
}

func (h *handler) NewHTTPRequest(body io.Reader, tmplCTX interface{}) (req *http.Request, err error) {
	req, err = h.endpoint.NewHTTPRequest(body, tmplCTX)
	if err != nil {
		return
	}

	for k, v := range h.headers {
		req.Header.Set(k, v)
	}

	return
}

func (h *handler) Handle(event alert.Event) {
	var err error

	// Construct the body of the HTTP request
	body := new(bytes.Buffer)
	ad := event.AlertData()

	var contentType string
	if h.endpoint.AlertTemplate() != nil {
		err := h.endpoint.AlertTemplate().Execute(body, ad)
		if err != nil {
			h.diag.Error("failed to execute alert template", err)
			return
		}
	} else {
		err = json.NewEncoder(body).Encode(ad)
		if err != nil {
			h.diag.Error("failed to marshal alert data json", err)
			return
		}
		contentType = "application/json"
	}

	req, err := h.NewHTTPRequest(body, ad)
	if err != nil {
		h.diag.Error("failed to create HTTP request", err)
		return
	}

	if contentType != "" {
		req.Header.Set("Content-Type", contentType)
	}

	// Set timeout
	if h.timeout > 0 {
		ctx, cancel := context.WithTimeout(req.Context(), h.timeout)
		defer cancel()
		req = req.WithContext(ctx)
	}

	// Setup HTTP client
	var tlsConfig *tls.Config
	if h.skipSSLVerification {
		tlsConfig = &tls.Config{
			InsecureSkipVerify: true,
		}
	}

	httpClient := &http.Client{
		Transport: khttp.NewDefaultTransportWithTLS(tlsConfig),
	}

	// Execute the request
	resp, err := httpClient.Do(req)
	if err != nil {
		h.diag.Error("failed to POST alert data", err)
		return
	}
	defer resp.Body.Close()

	if resp.StatusCode/100 != 2 {
		var err error
		if h.captureResponse {
			var body []byte
			body, err = ioutil.ReadAll(resp.Body)
			if err == nil {
				// Use the body content as the error
				err = errors.New(string(body))
			}
		} else {
			err = errors.New("unknown error, use .captureResponse() to capture the HTTP response")
		}
		h.diag.Error("POST returned non 2xx status code", err, keyvalue.KV("code", strconv.Itoa(resp.StatusCode)))
	}

}<|MERGE_RESOLUTION|>--- conflicted
+++ resolved
@@ -31,11 +31,7 @@
 // Only one of name and url should be non-empty
 type Endpoint struct {
 	mu            sync.RWMutex
-<<<<<<< HEAD
-	Url           string
-=======
 	urlTemplate   *template.Template
->>>>>>> 1574f6a7
 	headers       map[string]string
 	Auth          BasicAuth
 	alertTemplate *template.Template
@@ -45,11 +41,7 @@
 
 func NewEndpoint(urlt *template.Template, headers map[string]string, auth BasicAuth, at, rt *template.Template) *Endpoint {
 	return &Endpoint{
-<<<<<<< HEAD
-		Url:           url,
-=======
 		urlTemplate:   urlt,
->>>>>>> 1574f6a7
 		headers:       headers,
 		Auth:          auth,
 		alertTemplate: at,
@@ -66,15 +58,11 @@
 func (e *Endpoint) Update(c Config) error {
 	e.mu.Lock()
 	defer e.mu.Unlock()
-<<<<<<< HEAD
-	e.Url = c.URL
-=======
 	ut, err := c.getURLTemplate()
 	if err != nil {
 		return err
 	}
 	e.urlTemplate = ut
->>>>>>> 1574f6a7
 	e.headers = c.Headers
 	e.Auth = c.BasicAuth
 	at, err := c.getAlertTemplate()
@@ -119,11 +107,7 @@
 		return nil, errors.Wrap(err, "failed to execute url template")
 	}
 
-<<<<<<< HEAD
-	req, err = http.NewRequest("POST", e.Url, body)
-=======
 	req, err = http.NewRequest("POST", eURL.String(), body)
->>>>>>> 1574f6a7
 	if err != nil {
 		return nil, fmt.Errorf("failed to create POST request: %v", err)
 	}
@@ -259,13 +243,8 @@
 	// Create the HTTP request
 	var req *http.Request
 	e := &Endpoint{
-<<<<<<< HEAD
-		Url:     o.URL,
-		headers: o.Headers,
-=======
 		urlTemplate: ut,
 		headers:     o.Headers,
->>>>>>> 1574f6a7
 	}
 	req, err = e.NewHTTPRequest(body, ad)
 
