package pipeline

<<<<<<< HEAD
import "github.com/yozora-hitagi/kapacitor/tick/ast"
=======
import (
	"encoding/json"
	"fmt"

	"github.com/influxdata/kapacitor/tick/ast"
)
>>>>>>> fcce3ee9

// The WhereNode filters the data stream by a given expression.
//
// Example:
// var sums = stream
//     |from()
//         .groupBy('service', 'host')
//     |sum('value')
// //Watch particular host for issues.
// sums
//    |where(lambda: "host" == 'h001.example.com')
//    |alert()
//        .crit(lambda: TRUE)
//        .email().to('user@example.com')
//
type WhereNode struct {
	chainnode `json:"-"`
	// The expression predicate.
	// tick:ignore
	Lambda *ast.LambdaNode `json:"lambda"`
}

func newWhereNode(wants EdgeType, predicate *ast.LambdaNode) *WhereNode {
	return &WhereNode{
		chainnode: newBasicChainNode("where", wants, wants),
		Lambda:    predicate,
	}
}

// MarshalJSON converts WhereNode to JSON
// tick:ignore
func (n *WhereNode) MarshalJSON() ([]byte, error) {
	type Alias WhereNode
	var raw = &struct {
		TypeOf
		*Alias
	}{
		TypeOf: TypeOf{
			Type: "where",
			ID:   n.ID(),
		},
		Alias: (*Alias)(n),
	}
	return json.Marshal(raw)
}

// UnmarshalJSON converts JSON to an WhereNode
// tick:ignore
func (n *WhereNode) UnmarshalJSON(data []byte) error {
	type Alias WhereNode
	var raw = &struct {
		TypeOf
		*Alias
	}{
		Alias: (*Alias)(n),
	}
	err := json.Unmarshal(data, raw)
	if err != nil {
		return err
	}
	if raw.Type != "where" {
		return fmt.Errorf("error unmarshaling node %d of type %s as WhereNode", raw.ID, raw.Type)
	}
	n.setID(raw.ID)
	return nil
}<|MERGE_RESOLUTION|>--- conflicted
+++ resolved
@@ -1,15 +1,11 @@
 package pipeline
 
-<<<<<<< HEAD
-import "github.com/yozora-hitagi/kapacitor/tick/ast"
-=======
 import (
 	"encoding/json"
 	"fmt"
 
 	"github.com/influxdata/kapacitor/tick/ast"
 )
->>>>>>> fcce3ee9
 
 // The WhereNode filters the data stream by a given expression.
 //
