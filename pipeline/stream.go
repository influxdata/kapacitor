package pipeline

import (
	"encoding/json"
	"fmt"
	"reflect"
	"time"

<<<<<<< HEAD
	"github.com/yozora-hitagi/kapacitor/tick/ast"
=======
	"github.com/influxdata/influxdb/influxql"
	"github.com/influxdata/kapacitor/tick/ast"
>>>>>>> fcce3ee9
)

// A StreamNode represents the source of data being
// streamed to Kapacitor via any of its inputs.
// The `stream` variable in stream tasks is an instance of
// a StreamNode.
// StreamNode.From is the method/property of this node.
type StreamNode struct {
	node
}

func newStreamNode() *StreamNode {
	return &StreamNode{
		node: node{
			desc:     "stream",
			wants:    StreamEdge,
			provides: StreamEdge,
		},
	}
}

// MarshalJSON converts StreamNode to JSON
// tick:ignore
func (n *StreamNode) MarshalJSON() ([]byte, error) {
	type Alias StreamNode
	var raw = &struct {
		TypeOf
		*Alias
	}{
		TypeOf: TypeOf{
			Type: "stream",
			ID:   n.ID(),
		},
		Alias: (*Alias)(n),
	}
	return json.Marshal(raw)
}

// UnmarshalJSON converts JSON to an StreamNode
// tick:ignore
func (n *StreamNode) UnmarshalJSON(data []byte) error {
	type Alias StreamNode
	var raw = &struct {
		TypeOf
		*Alias
	}{
		Alias: (*Alias)(n),
	}
	err := json.Unmarshal(data, raw)
	if err != nil {
		return err
	}
	if raw.Type != "stream" {
		return fmt.Errorf("error unmarshaling node %d of type %s as StreamNode", raw.ID, raw.Type)
	}
	n.setID(raw.ID)
	return nil
}

// Creates a new FromNode that can be further
// filtered using the Database, RetentionPolicy, Measurement and Where properties.
// From can be called multiple times to create multiple
// independent forks of the data stream.
//
// Example:
//    // Select the 'cpu' measurement from just the database 'mydb'
//    // and retention policy 'myrp'.
//    var cpu = stream
//        |from()
//            .database('mydb')
//            .retentionPolicy('myrp')
//            .measurement('cpu')
//    // Select the 'load' measurement from any database and retention policy.
//    var load = stream
//        |from()
//            .measurement('load')
//    // Join cpu and load streams and do further processing.
//    cpu
//        |join(load)
//            .as('cpu', 'load')
//        ...
//
func (s *StreamNode) From() *FromNode {
	f := newFromNode()
	s.linkChild(f)
	return f
}

// A FromNode selects a subset of the data flowing through a StreamNode.
// The stream node allows you to select which portion of the stream you want to process.
//
// Example:
//    stream
//        |from()
//           .database('mydb')
//           .retentionPolicy('myrp')
//           .measurement('mymeasurement')
//           .where(lambda: "host" =~ /logger\d+/)
//        |window()
//        ...
//
// The above example selects only data points from the database `mydb`
// and retention policy `myrp` and measurement `mymeasurement` where
// the tag `host` matches the regex `logger\d+`
type FromNode struct {
	chainnode `json:"-"`

	// An expression to filter the data stream.
	// tick:ignore
	Lambda *ast.LambdaNode `tick:"Where" json:"where"`

	// The dimensions by which to group to the data.
	// tick:ignore
	Dimensions []interface{} `tick:"GroupBy" json:"groupBy"`

	// Whether to include the measurement in the group ID.
	// tick:ignore
	GroupByMeasurementFlag bool `tick:"GroupByMeasurement" json:"groupByMeasurement"`

	// The database name.
	// If empty any database will be used.
	Database string `json:"database"`

	// The retention policy name
	// If empty any retention policy will be used.
	RetentionPolicy string `json:"retentionPolicy"`

	// The measurement name
	// If empty any measurement will be used.
	Measurement string `json:"measurement"`

	// Optional duration for truncating timestamps.
	// Helpful to ensure data points land on specific boundaries
	// Example:
	//    stream
	//       |from()
	//           .measurement('mydata')
	//           .truncate(1s)
	//
	// All incoming data will be truncated to 1 second resolution.
	Truncate time.Duration `json:"truncate"`

	// Optional duration for rounding timestamps.
	// Helpful to ensure data points land on specific boundaries
	// Example:
	//    stream
	//       |from()
	//           .measurement('mydata')
	//           .round(1s)
	//
	// All incoming data will be rounded to the nearest 1 second boundary.
	Round time.Duration `json:"round"`
}

func newFromNode() *FromNode {
	return &FromNode{
		chainnode: newBasicChainNode("from", StreamEdge, StreamEdge),
	}
}

// MarshalJSON converts FromNode to JSON
// tick:ignore
func (n *FromNode) MarshalJSON() ([]byte, error) {
	type Alias FromNode
	var raw = &struct {
		TypeOf
		*Alias
		Round    string `json:"round"`
		Truncate string `json:"truncate"`
	}{
		TypeOf: TypeOf{
			Type: "from",
			ID:   n.ID(),
		},
		Alias:    (*Alias)(n),
		Round:    influxql.FormatDuration(n.Round),
		Truncate: influxql.FormatDuration(n.Truncate),
	}
	return json.Marshal(raw)
}

// UnmarshalJSON converts JSON to an FromNode
// tick:ignore
func (n *FromNode) UnmarshalJSON(data []byte) error {
	type Alias FromNode
	var raw = &struct {
		TypeOf
		*Alias
		Round    string `json:"round"`
		Truncate string `json:"truncate"`
	}{
		Alias: (*Alias)(n),
	}
	err := json.Unmarshal(data, raw)
	if err != nil {
		return err
	}
	if raw.Type != "from" {
		return fmt.Errorf("error unmarshaling node %d of type %s as FromNode", raw.ID, raw.Type)
	}

	n.Round, err = influxql.ParseDuration(raw.Round)
	if err != nil {
		return err
	}

	n.Truncate, err = influxql.ParseDuration(raw.Truncate)
	if err != nil {
		return err
	}

	n.setID(raw.ID)
	return nil
}

//tick:ignore
func (n *FromNode) ChainMethods() map[string]reflect.Value {
	return map[string]reflect.Value{
		"GroupBy": reflect.ValueOf(n.chainnode.GroupBy),
		"Where":   reflect.ValueOf(n.chainnode.Where),
	}
}

// Creates a new stream node that can be further
// filtered using the Database, RetentionPolicy, Measurement and Where properties.
// From can be called multiple times to create multiple
// independent forks of the data stream.
//
// Example:
//    // Select the 'cpu' measurement from just the database 'mydb'
//    // and retention policy 'myrp'.
//    var cpu = stream
//        |from()
//            .database('mydb')
//            .retentionPolicy('myrp')
//            .measurement('cpu')
//    // Select the 'load' measurement from any database and retention policy.
//    var load = stream
//        |from()
//            .measurement('load')
//    // Join cpu and load streams and do further processing.
//    cpu
//        |join(load)
//            .as('cpu', 'load')
//        ...
//
func (s *FromNode) From() *FromNode {
	f := newFromNode()
	s.linkChild(f)
	return f
}

// Filter the current stream using the given expression.
// This expression is a Kapacitor expression. Kapacitor
// expressions are a superset of InfluxQL WHERE expressions.
// See the [expression](https://docs.influxdata.com/kapacitor/latest/tick/expr/) docs for more information.
//
// Multiple calls to the Where method will `AND` together each expression.
//
// Example:
//    stream
//       |from()
//          .where(lambda: condition1)
//          .where(lambda: condition2)
//
// The above is equivalent to this
// Example:
//    stream
//       |from()
//          .where(lambda: condition1 AND condition2)
//
//
// NOTE: Becareful to always use `|from` if you want multiple different streams.
//
// Example:
//  var data = stream
//      |from()
//          .measurement('cpu')
//  var total = data
//      .where(lambda: "cpu" == 'cpu-total')
//  var others = data
//      .where(lambda: "cpu" != 'cpu-total')
//
// The example above is equivalent to the example below,
// which is obviously not what was intended.
//
// Example:
//  var data = stream
//      |from()
//          .measurement('cpu')
//          .where(lambda: "cpu" == 'cpu-total' AND "cpu" != 'cpu-total')
//  var total = data
//  var others = total
//
// The example below will create two different streams each selecting
// a different subset of the original stream.
//
// Example:
//  var data = stream
//      |from()
//          .measurement('cpu')
//  var total = stream
//      |from()
//          .measurement('cpu')
//          .where(lambda: "cpu" == 'cpu-total')
//  var others = stream
//      |from()
//          .measurement('cpu')
//          .where(lambda: "cpu" != 'cpu-total')
//
//
// If empty then all data points are considered to match.
// tick:property
func (s *FromNode) Where(lambda *ast.LambdaNode) *FromNode {
	if s.Lambda != nil {
		s.Lambda.Expression = &ast.BinaryNode{
			Operator: ast.TokenAnd,
			Left:     s.Lambda.Expression,
			Right:    lambda.Expression,
		}
	} else {
		s.Lambda = lambda
	}
	return s
}

// Group the data by a set of tags.
//
// Can pass literal * to group by all dimensions.
// Example:
//  stream
//      |from()
//          .groupBy(*)
// tick:property
func (s *FromNode) GroupBy(tag ...interface{}) *FromNode {
	s.Dimensions = tag
	return s
}

// If set will include the measurement name in the group ID.
// Along with any other group by dimensions.
//
// Example:
// stream
//      |from()
//          .database('mydb')
//          .groupByMeasurement()
//          .groupBy('host')
//
// The above example selects all measurements from the database 'mydb' and
// then each point is grouped by the host tag and measurement name.
// Thus keeping measurements in their own groups.
// tick:property
func (n *FromNode) GroupByMeasurement() *FromNode {
	n.GroupByMeasurementFlag = true
	return n
}

func (s *FromNode) validate() error {
	return validateDimensions(s.Dimensions, nil)
}<|MERGE_RESOLUTION|>--- conflicted
+++ resolved
@@ -6,12 +6,8 @@
 	"reflect"
 	"time"
 
-<<<<<<< HEAD
-	"github.com/yozora-hitagi/kapacitor/tick/ast"
-=======
 	"github.com/influxdata/influxdb/influxql"
 	"github.com/influxdata/kapacitor/tick/ast"
->>>>>>> fcce3ee9
 )
 
 // A StreamNode represents the source of data being
