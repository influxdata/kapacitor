package pipeline

import (
	"encoding/json"
	"fmt"
	"time"

<<<<<<< HEAD
	"github.com/yozora-hitagi/kapacitor/tick/ast"
=======
	"github.com/influxdata/influxdb/influxql"
	"github.com/influxdata/kapacitor/tick/ast"
>>>>>>> fcce3ee9
)

// Compute the duration of a given state.
// The state is defined via a lambda expression. For each consecutive point for
// which the expression evaluates as true, the state duration will be
// incremented by the duration between points. When a point evaluates as false,
// the state duration is reset.
//
// The state duration will be added as an additional field to each point. If the
// expression evaluates as false, the value will be -1. If the expression
// generates an error during evaluation, the point is discarded, and does not
// affect the state duration.
//
// Example:
//     stream
//         |from()
//             .measurement('cpu')
//         |where(lambda: "cpu" == 'cpu-total')
//         |groupBy('host')
//         |stateDuration(lambda: "usage_idle" <= 10)
//             .unit(1m)
//         |alert()
//             // Warn after 1 minute
//             .warn(lambda: "state_duration" >= 1)
//             // Critical after 5 minutes
//             .crit(lambda: "state_duration" >= 5)
//
// Note that as the first point in the given state has no previous point, its
// state duration will be 0.
type StateDurationNode struct {
	chainnode `json:"-"`

	// Expression to determine whether state is active.
	// tick:ignore
	Lambda *ast.LambdaNode `json:"lambda"`

	// The new name of the resulting duration field.
	// Default: 'state_duration'
	As string `json:"as"`

	// The time unit of the resulting duration value.
	// Default: 1s.
	Unit time.Duration `json:"unit"`
}

func newStateDurationNode(wants EdgeType, predicate *ast.LambdaNode) *StateDurationNode {
	return &StateDurationNode{
		chainnode: newBasicChainNode("state_duration", wants, wants),
		Lambda:    predicate,
		As:        "state_duration",
		Unit:      time.Second,
	}
}

// MarshalJSON converts StateDurationNode to JSON
// tick:ignore
func (n *StateDurationNode) MarshalJSON() ([]byte, error) {
	type Alias StateDurationNode
	var raw = &struct {
		TypeOf
		*Alias
		Unit string `json:"unit"`
	}{
		TypeOf: TypeOf{
			Type: "stateDuration",
			ID:   n.ID(),
		},
		Alias: (*Alias)(n),
		Unit:  influxql.FormatDuration(n.Unit),
	}
	return json.Marshal(raw)
}

// UnmarshalJSON converts JSON to an StateDurationNode
// tick:ignore
func (n *StateDurationNode) UnmarshalJSON(data []byte) error {
	type Alias StateDurationNode
	var raw = &struct {
		TypeOf
		*Alias
		Unit string `json:"unit"`
	}{
		Alias: (*Alias)(n),
	}
	err := json.Unmarshal(data, raw)
	if err != nil {
		return err
	}
	if raw.Type != "stateDuration" {
		return fmt.Errorf("error unmarshaling node %d of type %s as StateDurationNode", raw.ID, raw.Type)
	}
	n.Unit, err = influxql.ParseDuration(raw.Unit)
	if err != nil {
		return err
	}
	n.setID(raw.ID)
	return nil
}

// Compute the number of consecutive points in a given state.
// The state is defined via a lambda expression. For each consecutive point for
// which the expression evaluates as true, the state count will be incremented
// When a point evaluates as false, the state count is reset.
//
// The state count will be added as an additional field to each point. If the
// expression evaluates as false, the value will be -1. If the expression
// generates an error during evaluation, the point is discarded, and does not
// affect the state count.
//
// Example:
//     stream
//         |from()
//             .measurement('cpu')
//         |where(lambda: "cpu" == 'cpu-total')
//         |groupBy('host')
//         |stateCount(lambda: "usage_idle" <= 10)
//         |alert()
//             // Warn after 1 point
//             .warn(lambda: "state_count" >= 1)
//             // Critical after 5 points
//             .crit(lambda: "state_count" >= 5)
type StateCountNode struct {
	chainnode `json:"-"`

	// Expression to determine whether state is active.
	// tick:ignore
	Lambda *ast.LambdaNode `json:"lambda"`

	// The new name of the resulting duration field.
	// Default: 'state_count'
	As string `json:"as"`
}

func newStateCountNode(wants EdgeType, predicate *ast.LambdaNode) *StateCountNode {
	return &StateCountNode{
		chainnode: newBasicChainNode("state_count", wants, wants),
		Lambda:    predicate,
		As:        "state_count",
	}
}

// MarshalJSON converts StateCountNode to JSON
// tick:ignore
func (n *StateCountNode) MarshalJSON() ([]byte, error) {
	type Alias StateCountNode
	var raw = &struct {
		TypeOf
		*Alias
	}{
		TypeOf: TypeOf{
			Type: "stateCount",
			ID:   n.ID(),
		},
		Alias: (*Alias)(n),
	}
	return json.Marshal(raw)
}

// UnmarshalJSON converts JSON to an StateCountNode
// tick:ignore
func (n *StateCountNode) UnmarshalJSON(data []byte) error {
	type Alias StateCountNode
	var raw = &struct {
		TypeOf
		*Alias
	}{
		Alias: (*Alias)(n),
	}
	err := json.Unmarshal(data, raw)
	if err != nil {
		return err
	}
	if raw.Type != "stateCount" {
		return fmt.Errorf("error unmarshaling node %d of type %s as StateCountNode", raw.ID, raw.Type)
	}
	n.setID(raw.ID)
	return nil
}<|MERGE_RESOLUTION|>--- conflicted
+++ resolved
@@ -5,12 +5,8 @@
 	"fmt"
 	"time"
 
-<<<<<<< HEAD
-	"github.com/yozora-hitagi/kapacitor/tick/ast"
-=======
 	"github.com/influxdata/influxdb/influxql"
 	"github.com/influxdata/kapacitor/tick/ast"
->>>>>>> fcce3ee9
 )
 
 // Compute the duration of a given state.
