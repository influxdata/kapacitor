--- conflicted
+++ resolved
@@ -8,14 +8,9 @@
 	"strconv"
 	"time"
 
-<<<<<<< HEAD
-	"github.com/yozora-hitagi/kapacitor/tick"
-	"github.com/yozora-hitagi/kapacitor/udf/agent"
-=======
 	"github.com/influxdata/influxdb/influxql"
 	"github.com/influxdata/kapacitor/tick"
 	"github.com/influxdata/kapacitor/udf/agent"
->>>>>>> fcce3ee9
 )
 
 // A UDFNode is a node that can run a User Defined Function (UDF) in a separate process.
