--- conflicted
+++ resolved
@@ -9,10 +9,6 @@
 	"time"
 
 	"github.com/google/go-cmp/cmp"
-<<<<<<< HEAD
-
-=======
->>>>>>> fef0d308
 	"github.com/influxdata/kapacitor/pipeline"
 	"github.com/influxdata/kapacitor/pipeline/tick"
 	"github.com/influxdata/kapacitor/tick/stateful"
@@ -128,11 +124,7 @@
 	}
 
 	if got != want {
-<<<<<<< HEAD
-		t.Errorf("unexpected TICKscript:\n%s", cmp.Diff(got, want))
-=======
 		t.Errorf("unexpected TICKscript:\n %s", cmp.Diff(got, want))
->>>>>>> fef0d308
 		t.Log(got) // print is helpful to get the correct format.
 	}
 
